--- conflicted
+++ resolved
@@ -393,12 +393,8 @@
                 error({{?RESOURCE_TYPE_MQTT, ResId}, destroy_failed})
         end.
 
-<<<<<<< HEAD
 on_action_create_data_to_mqtt_broker(_Id, #{<<"pool">> := PoolName,
                                             <<"payload_tmpl">> := PayloadTmpl}) ->
-=======
-on_action_create_data_to_mqtt_broker(_Id, #{<<"pool">> := PoolName, <<"payload_tmpl">> := PayloadTmpl}) ->
->>>>>>> 99cf153c
     ?LOG(info, "Initiating Action ~p.", [?FUNCTION_NAME]),
     PayloadTks = emqx_rule_utils:preproc_tmpl(PayloadTmpl),
     fun(Msg, _Env = #{id := Id, clientid := From, flags := Flags,
@@ -416,11 +412,8 @@
     end.
 
 format_data([], Msg) ->
-<<<<<<< HEAD
     emqx_json:encode(Msg);
-=======
-     emqx_json:encode(Msg);
->>>>>>> 99cf153c
+
 format_data(Tokens, Msg) ->
     emqx_rule_utils:proc_tmpl(Tokens, Msg).
 
